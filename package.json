{
  "name": "@line/bot-sdk",
  "version": "__LINE_BOT_SDK_NODEJS_VERSION__",
  "description": "Node.js SDK for LINE Messaging API",
  "engines": {
    "node": ">=18"
  },
  "main": "dist/index.js",
  "types": "dist/index.d.ts",
  "files": [
    "dist",
    "lib"
  ],
  "scripts": {
    "pretest": "npm run format && npm run build",
    "test": "TEST_PORT=1234 TS_NODE_CACHE=0 nyc mocha",
    "prettier": "prettier \"{lib,test}/**/*.ts\"",
    "format": "npm run prettier -- --write",
    "format:check": "npm run prettier -- -l",
    "clean": "rm -rf dist/*",
    "prebuild": "npm run format:check && npm run clean",
    "build": "tsc",
    "docs": "vuepress dev docs",
    "docs:build": "vuepress build docs",
    "docs:deploy": "./scripts/deploy-docs.sh",
    "apidocs": "typedoc --excludePrivate --plugin typedoc-plugin-markdown --out docs/apidocs lib/index.ts",
    "generate-changelog": "ts-node ./scripts/generate-changelog.ts",
    "release": "npm run build && npm publish --access public"
  },
  "repository": {
    "type": "git",
    "url": "git@github.com:line/line-bot-sdk-nodejs.git"
  },
  "keywords": [
    "node",
    "line",
    "sdk"
  ],
  "dependencies": {
    "@types/body-parser": "^1.19.2",
<<<<<<< HEAD
    "@types/node": "^18.0.0",
=======
    "@types/node": "^20.0.0",
    "axios": "^1.0.0",
>>>>>>> 314e628d
    "body-parser": "^1.20.0",
    "file-type": "^16.5.4",
    "form-data": "^4.0.0"
  },
  "devDependencies": {
    "@types/express": "4.17.20",
    "@types/finalhandler": "1.2.2",
    "@types/mocha": "10.0.3",
    "express": "4.18.2",
    "finalhandler": "1.2.0",
    "husky": "8.0.3",
    "mocha": "10.2.0",
    "nock": "13.3.6",
    "nyc": "15.1.0",
    "prettier": "3.0.3",
    "ts-node": "10.9.1",
    "typedoc": "^0.25.1",
    "typedoc-plugin-markdown": "^3.16.0",
    "typescript": "5.2.2",
    "vuepress": "^2.0.0-beta.67"
  },
  "husky": {
    "hooks": {
      "pre-commit": "npm run format:check",
      "pre-push": "npm run format:check && npm run build && npm run test"
    }
  },
  "nyc": {
    "require": [
      "ts-node/register"
    ],
    "extension": [
      ".ts"
    ],
    "reporter": [
      "lcov",
      "text"
    ],
    "sourceMap": true,
    "instrument": true
  },
  "mocha": {
    "require": "ts-node/register",
    "spec": [
      "test/**/*.spec.ts",
      "lib/**/tests/**/*.spec.ts"
    ]
  },
  "license": "Apache-2.0"
}<|MERGE_RESOLUTION|>--- conflicted
+++ resolved
@@ -38,12 +38,7 @@
   ],
   "dependencies": {
     "@types/body-parser": "^1.19.2",
-<<<<<<< HEAD
-    "@types/node": "^18.0.0",
-=======
     "@types/node": "^20.0.0",
-    "axios": "^1.0.0",
->>>>>>> 314e628d
     "body-parser": "^1.20.0",
     "file-type": "^16.5.4",
     "form-data": "^4.0.0"
