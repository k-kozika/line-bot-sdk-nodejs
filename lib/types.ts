--- conflicted
+++ resolved
@@ -80,24 +80,14 @@
    */
   source: EventSource;
   /**
-<<<<<<< HEAD
-   * Webhook event ID, an ID that uniquely identifies a Webhook event, in the form of a ULID string.
+   * Webhook Event ID, an ID that uniquely identifies a webhook event
    */
   webhookEventId: string;
   /**
-   * Whether the webhook event is a resubmitted one or not
-=======
-   * Webhook Event ID, an ID that uniquely identifies a webhook event
-   */
-  webhookEventId: string;
-  /**
    * Whether the webhook event is a redelivered one or not
->>>>>>> 63bb28fd
    */
   deliveryContext: DeliveryContext;
 };
-
-export type DeliveryContext = { isRedelivery: boolean };
 
 export type EventSource = User | Group | Room;
 
